// Copyright (c) Microsoft Corporation. All rights reserved.
// Licensed under the MIT License.

#include "inc/Helper/VectorSetReader.h"
#include "inc/Core/VectorIndex.h"
#include "inc/Core/Common.h"
#include "inc/Helper/SimpleIniReader.h"
#include <inc/Core/Common/DistanceUtils.h>
#include "inc/Quantizer/Training.h"

#include <memory>

using namespace SPTAG;

int main(int argc, char* argv[])
{
    std::shared_ptr<QuantizerOptions> options(new QuantizerOptions(10000, true, 1.0, SPTAG::QuantizerType::None, std::string(), -1, std::string()));
    if (!options->Parse(argc - 1, argv + 1))
    {
        exit(1);
    }
    auto vectorReader = Helper::VectorSetReader::CreateInstance(options);
    if (ErrorCode::Success != vectorReader->LoadFile(options->m_inputFiles))
    {
        LOG(Helper::LogLevel::LL_Error, "Failed to read input file.\n");
        exit(1);
    }
    switch (options->m_quantizerType)
    {
    case QuantizerType::None:
    {
        vectorReader->GetVectorSet()->Save(options->m_outputFile);
        auto metadataSet = vectorReader->GetMetadataSet();
        if (metadataSet)
        {
            metadataSet->SaveMetadata(options->m_outputMetadataFile, options->m_outputMetadataIndexFile);
        }
        break;
    }
    case QuantizerType::PQQuantizer:
    {
        std::shared_ptr<COMMON::IQuantizer> quantizer;
        auto fp_load = SPTAG::f_createIO();
        std::shared_ptr<VectorSet> quantized_vectors;
        auto fullvectors = vectorReader->GetVectorSet();
        if (options->m_normalized)
        {
            LOG(Helper::LogLevel::LL_Info, "Normalizing vectors.\n");
            fullvectors->Normalize(options->m_threadNum);
        }
        ByteArray PQ_vector_array = ByteArray::Alloc(sizeof(std::uint8_t) * options->m_quantizedDim * fullvectors->Count());
        quantized_vectors.reset(new BasicVectorSet(PQ_vector_array, VectorValueType::UInt8, options->m_quantizedDim, fullvectors->Count()));
        if (fp_load == nullptr || !fp_load->Initialize(options->m_outputQuantizerFile.c_str(), std::ios::binary | std::ios::in))
        {
            LOG(Helper::LogLevel::LL_Info, "Quantizer Does not exist. Training a new one.\n");

            switch (options->m_inputValueType)
            {
#define DefineVectorValueType(Name, Type) \
                    case VectorValueType::Name: \
                        quantizer.reset(new COMMON::PQQuantizer<Type>(options->m_quantizedDim, 256, (DimensionType)(options->m_dimension/options->m_quantizedDim), false, TrainPQQuantizer<Type>(options, fullvectors, quantized_vectors))); \
                        break;

#include "inc/Core/DefinitionList.h"
#undef DefineVectorValueType
            }

            auto ptr = SPTAG::f_createIO();
            if (ptr != nullptr && ptr->Initialize(options->m_outputQuantizerFile.c_str(), std::ios::binary | std::ios::out))
            {
                if (ErrorCode::Success != quantizer->SaveQuantizer(ptr))
                {
                    LOG(Helper::LogLevel::LL_Error, "Failed to write quantizer file.\n");
                    exit(1);
                }
            }
            else
            {
                LOG(Helper::LogLevel::LL_Error, "Failed to open quantizer file.\n");
                exit(1);
            }
        }
        else
        {
<<<<<<< HEAD
            quantizer = COMMON::IQuantizer::LoadIQuantizer(fp_load);
=======
            quantizer = SPTAG::COMMON::IQuantizer::LoadIQuantizer(fp_load);
>>>>>>> 6613915b
            if (!quantizer)
            {
                LOG(Helper::LogLevel::LL_Error, "Failed to open existing quantizer file.\n");
                exit(1);
            }
            quantizer->SetEnableADC(false);

#pragma omp parallel for
            for (int i = 0; i < fullvectors->Count(); i++)
            {
                quantizer->QuantizeVector(fullvectors->GetVector(i), (uint8_t *)quantized_vectors->GetVector(i));
            }
            
            
        }
        if (ErrorCode::Success != quantized_vectors->Save(options->m_outputFile))
        {
            LOG(Helper::LogLevel::LL_Error, "Failed to save quantized vectors.\n");
            exit(1);
        }
        if (!options->m_outputFullVecFile.empty())
        {
            if (ErrorCode::Success != fullvectors->Save(options->m_outputFullVecFile))
            {
                LOG(Helper::LogLevel::LL_Error, "Failed to save uncompressed vectors.\n");
                exit(1);
            }
        }
        

        auto metadataSet = vectorReader->GetMetadataSet();
        if (metadataSet)
        {
            metadataSet->SaveMetadata(options->m_outputMetadataFile, options->m_outputMetadataIndexFile);
        }
        
        break;
    }
    case QuantizerType::OPQQuantizer:
    {
        std::shared_ptr<COMMON::IQuantizer> quantizer;
        auto fp_load = SPTAG::f_createIO();
        std::shared_ptr<VectorSet> quantized_vectors;
        auto fullvectors = vectorReader->GetVectorSet();
        if (options->m_normalized)
        {
            LOG(Helper::LogLevel::LL_Info, "Normalizing vectors.\n");
            fullvectors->Normalize(options->m_threadNum);
        }
        ByteArray OPQ_vector_array = ByteArray::Alloc(sizeof(std::uint8_t) * options->m_quantizedDim * fullvectors->Count());
        quantized_vectors.reset(new BasicVectorSet(OPQ_vector_array, VectorValueType::UInt8, options->m_quantizedDim, fullvectors->Count()));
        if (fp_load == nullptr || !fp_load->Initialize(options->m_outputQuantizerFile.c_str(), std::ios::binary | std::ios::in))
        {
            LOG(Helper::LogLevel::LL_Info, "Quantizer Does not exist. Not supported for OPQ.\n");
            exit(1);
        }
        else
        {
<<<<<<< HEAD
            quantizer = COMMON::IQuantizer::LoadIQuantizer(fp_load);
=======
            quantizer = SPTAG::COMMON::IQuantizer::LoadIQuantizer(fp_load);
>>>>>>> 6613915b
            if (!quantizer)
            {
                LOG(Helper::LogLevel::LL_Error, "Failed to open existing quantizer file.\n");
                exit(1);
            }
            quantizer->SetEnableADC(false);

#pragma omp parallel for
            for (int i = 0; i < fullvectors->Count(); i++)
            {
                quantizer->QuantizeVector(fullvectors->GetVector(i), (uint8_t*)quantized_vectors->GetVector(i));
            }


        }
        if (ErrorCode::Success != quantized_vectors->Save(options->m_outputFile))
        {
            LOG(Helper::LogLevel::LL_Error, "Failed to save quantized vectors.\n");
            exit(1);
        }
        if (!options->m_outputFullVecFile.empty())
        {
            if (ErrorCode::Success != fullvectors->Save(options->m_outputFullVecFile))
            {
                LOG(Helper::LogLevel::LL_Error, "Failed to save uncompressed vectors.\n");
                exit(1);
            }
        }


        auto metadataSet = vectorReader->GetMetadataSet();
        if (metadataSet)
        {
            metadataSet->SaveMetadata(options->m_outputMetadataFile, options->m_outputMetadataIndexFile);
        }

        break;
    }
    default:
    {
        LOG(Helper::LogLevel::LL_Error, "Failed to read quantizer type.\n");
        exit(1);
    }
    }
}<|MERGE_RESOLUTION|>--- conflicted
+++ resolved
@@ -82,11 +82,7 @@
         }
         else
         {
-<<<<<<< HEAD
-            quantizer = COMMON::IQuantizer::LoadIQuantizer(fp_load);
-=======
             quantizer = SPTAG::COMMON::IQuantizer::LoadIQuantizer(fp_load);
->>>>>>> 6613915b
             if (!quantizer)
             {
                 LOG(Helper::LogLevel::LL_Error, "Failed to open existing quantizer file.\n");
@@ -145,11 +141,7 @@
         }
         else
         {
-<<<<<<< HEAD
-            quantizer = COMMON::IQuantizer::LoadIQuantizer(fp_load);
-=======
             quantizer = SPTAG::COMMON::IQuantizer::LoadIQuantizer(fp_load);
->>>>>>> 6613915b
             if (!quantizer)
             {
                 LOG(Helper::LogLevel::LL_Error, "Failed to open existing quantizer file.\n");
