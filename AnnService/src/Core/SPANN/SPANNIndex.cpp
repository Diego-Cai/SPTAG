--- conflicted
+++ resolved
@@ -225,9 +225,7 @@
 
                     auto postingID = res->VID;
                     res->VID = static_cast<SizeType>((m_vectorTranslateMap.get())[res->VID]);
-<<<<<<< HEAD
                     if (res->VID == MaxSize) res->Dist = MaxDist;
-=======
 
                     // Don't do disk reads for irrelevant pages
                     if (workSpace->m_postingIDs.size() >= m_options.m_searchInternalResultNum || 
@@ -235,7 +233,6 @@
                         !m_extraSearcher->CheckValidPosting(postingID)) 
                         continue;
                     workSpace->m_postingIDs.emplace_back(postingID);
->>>>>>> 6613915b
                 }
 
                 p_queryResults->Reverse();
