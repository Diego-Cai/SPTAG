// Copyright (c) Microsoft Corporation. All rights reserved.
// Licensed under the MIT License.

#pragma once
#include "inc/SSDServing/VectorSearch/IExtraSearcher.h"

#include <map>
#include <cmath>
#include <memory>
#include <vector>
#include <future>

#ifdef _MSC_VER
#define ASYNC_READ 1
#endif

namespace SPTAG {
    
    extern std::function<std::shared_ptr<Helper::DiskPriorityIO>(void)> f_createAsyncIO;
    
    namespace SSDServing {
        namespace VectorSearch {

            template <typename ValueType>
            class ExtraFullGraphSearcher : public IExtraSearcher<ValueType>
            {
            public:
                ExtraFullGraphSearcher(const std::string& p_extraFullGraphFile, int p_postingPageLimit, int p_ioThreads)
                {
                    m_extraFullGraphFile = p_extraFullGraphFile;
                    std::string curFile = p_extraFullGraphFile;
                    do {
                        auto curIndexFile = f_createAsyncIO();
                        if (curIndexFile == nullptr || !curIndexFile->Initialize(curFile.c_str(), std::ios::binary | std::ios::in, (1 << 20), 2, 2, p_ioThreads)) {
                            LOG(Helper::LogLevel::LL_Error, "Cannot open file:%s!\n", curFile.c_str());
                            exit(-1);
                        }

                        m_indexContexts.emplace_back(curIndexFile);
                        m_totalListCount += LoadingHeadInfo(curFile, p_postingPageLimit, m_indexContexts.back());

                        curFile = p_extraFullGraphFile + "_" + std::to_string(m_indexContexts.size());
                    } while (fileexists(curFile.c_str()));
                    m_listPerFile = static_cast<int>((m_totalListCount + m_indexContexts.size() - 1) / m_indexContexts.size());
                }

                virtual ~ExtraFullGraphSearcher()
                {
                }

                virtual size_t GetMaxListSize() const { return (static_cast<size_t>(m_maxListPageCount) << c_pageSizeEx); }

                virtual void Search(ExtraWorkSpace* p_exWorkSpace,
                    COMMON::QueryResultSet<ValueType>& p_queryResults,
                    std::shared_ptr<VectorIndex> p_index,
                    std::set<int>& truth, std::map<int, std::set<int>>& found)
                {
                    const uint32_t postingListCount = static_cast<uint32_t>(p_exWorkSpace->m_postingIDs.size());

                    p_exWorkSpace->m_deduper.clear();

                    std::atomic<int> unprocessed(0);

                    bool oneContext = (m_indexContexts.size() == 1);
                    for (uint32_t pi = 0; pi < postingListCount; ++pi)
                    {
                        auto curPostingID = p_exWorkSpace->m_postingIDs[pi];

                        IndexContext* indexContext;
                        ListInfo* listInfo;
                        if (oneContext) {
                            indexContext = &(m_indexContexts[0]);
                            listInfo = &(indexContext->m_listInfos[curPostingID]);
                        }
                        else {
                            indexContext = &(m_indexContexts[curPostingID / m_listPerFile]);
                            listInfo = &(indexContext->m_listInfos[curPostingID % m_listPerFile]);
                        }

                        if (listInfo->listEleCount == 0)
                        {
                            continue;
                        }

                        size_t totalBytes = (static_cast<size_t>(listInfo->listPageCount) << c_pageSizeEx);
                        char* buffer = (char*)((p_exWorkSpace->m_pageBuffers[pi]).GetBuffer());

#ifdef ASYNC_READ
                        ++unprocessed;
                        auto& request = p_exWorkSpace->m_diskRequests[pi];
                        request.m_offset = listInfo->listOffset;
                        request.m_readSize = totalBytes;
                        request.m_buffer = buffer;
                        request.m_callback = [&p_exWorkSpace, &request](bool success)
                        {
                            request.m_success = success;
                            p_exWorkSpace->m_processIocp.Push(&request);
                        };
                        request.m_success = false;
                        request.m_pListInfo = (void*)listInfo;

                        if (!((indexContext->m_indexFile)->ReadFileAsync(request)))
                        {
                            LOG(Helper::LogLevel::LL_Error, "Failed to read file!\n");
                            p_exWorkSpace->m_processIocp.Push(&request);
                        }
#else
                        auto numRead = (indexContext->m_indexFile)->ReadBinary(totalBytes, buffer, listInfo->listOffset);
                        if (numRead != totalBytes) {
                            LOG(Helper::LogLevel::LL_Error, "File %s read bytes, expected: %zu, acutal: %llu.\n", m_extraFullGraphFile.c_str(), totalBytes, numRead);
                            exit(-1);
                        }

                        for (int i = 0; i < listInfo->listEleCount; ++i)
                        {
                            char* vectorInfo = buffer + listInfo->pageOffset + i * m_vectorInfoSize;
                            int vectorID = *(reinterpret_cast<int*>(vectorInfo));
                            vectorInfo += sizeof(int);

                            if (p_exWorkSpace->m_deduper.CheckAndSet(vectorID)) continue;
                            if (truth.count(vectorID)) found[curPostingID].insert(vectorID);

                            auto distance2leaf = p_index->ComputeDistance(p_queryResults.GetTarget(), vectorInfo);
                            p_queryResults.AddPoint(vectorID, distance2leaf);
                        }
#endif
                    }

#ifdef ASYNC_READ
                    while (unprocessed > 0)
                    {
                        DiskListRequest* request;
                        if (!(p_exWorkSpace->m_processIocp.Pop(request))) break;

                        --unprocessed;

                        if (request->m_success)
                        {
                            ListInfo* listInfo = (ListInfo*)(request->m_pListInfo);
                            char* buffer = request->m_buffer;

                            for (int i = 0; i < listInfo->listEleCount; ++i)
                            {
                                char* vectorInfo = buffer + listInfo->pageOffset + i * m_vectorInfoSize;
                                int vectorID = *(reinterpret_cast<int*>(vectorInfo));
                                vectorInfo += sizeof(int);

                                if (p_exWorkSpace->m_deduper.CheckAndSet(vectorID)) continue;
                                int curPostingID = p_exWorkSpace->m_postingIDs[request - p_exWorkSpace->m_diskRequests.data()];
                                if (truth.count(vectorID)) found[curPostingID].insert(vectorID);

                                auto distance2leaf = p_index->ComputeDistance(p_queryResults.GetTarget(), vectorInfo);
                                p_queryResults.AddPoint(vectorID, distance2leaf);
                            }
                        }
                    }
#endif
                }

                virtual void Search(ExtraWorkSpace* p_exWorkSpace,
                    COMMON::QueryResultSet<ValueType>& p_queryResults,
                    std::shared_ptr<VectorIndex> p_index,
                    SearchStats& p_stats)
                {
                    const uint32_t postingListCount = static_cast<uint32_t>(p_exWorkSpace->m_postingIDs.size());

                    p_exWorkSpace->m_deduper.clear();

                    std::atomic<int> unprocessed(0);
                    std::atomic<int> curCheck(0);
                    std::atomic<int> listElements(0);
                    std::atomic<int> diskIO(0);
                    std::atomic<int> diskRead(0);
<<<<<<< HEAD
                    
=======
                    std::atomic<int> postingElementCount(0);
                    int curCheck = 0;
>>>>>>> 99ce4709
                    bool oneContext = (m_indexContexts.size() == 1);
                    for (uint32_t pi = 0; pi < postingListCount; ++pi)
                    {
                        auto curPostingID = p_exWorkSpace->m_postingIDs[pi];

                        IndexContext* indexContext;
                        ListInfo* listInfo;
                        if (oneContext) {
                            indexContext = &(m_indexContexts[0]);
                            listInfo = &(indexContext->m_listInfos[curPostingID]);
                        }
                        else {
                            indexContext = &(m_indexContexts[curPostingID / m_listPerFile]);
                            listInfo = &(indexContext->m_listInfos[curPostingID % m_listPerFile]);
                        }

                        if (listInfo->listEleCount == 0)
                        {
                            continue;
                        }

                        postingElementCount += listInfo->listEleCount;
                        diskRead += listInfo->listPageCount;
                        diskIO += 1;

                        size_t totalBytes = (static_cast<size_t>(listInfo->listPageCount) << c_pageSizeEx);
                        char* buffer = (char*)((p_exWorkSpace->m_pageBuffers[pi]).GetBuffer());

#ifdef ASYNC_READ
                        ++unprocessed;
                        auto& request = p_exWorkSpace->m_diskRequests[pi];
                        request.m_offset = listInfo->listOffset;
                        request.m_readSize = totalBytes;
                        request.m_buffer = buffer;
                        request.m_callback = [&p_exWorkSpace, &request](bool success)
                        {
                            request.m_success = success;
                            p_exWorkSpace->m_processIocp.Push(&request);
                        };
                        request.m_success = false;
                        request.m_pListInfo = (void*)listInfo;

                        if (!((indexContext->m_indexFile)->ReadFileAsync(request)))
                        {
                            LOG(Helper::LogLevel::LL_Error, "Failed to read file!\n");
                            p_exWorkSpace->m_processIocp.Push(&request);
                        }
#else
                        auto numRead = (indexContext->m_indexFile)->ReadBinary(totalBytes, buffer, listInfo->listOffset);
                        if (numRead != totalBytes) {
                            LOG(Helper::LogLevel::LL_Error, "File %s read bytes, expected: %zu, acutal: %llu.\n", m_extraFullGraphFile.c_str(), totalBytes, numRead);
                            exit(-1);
                        }

                        for (int i = 0; i < listInfo->listEleCount; ++i)
                        {
                            char* vectorInfo = buffer + listInfo->pageOffset + i * m_vectorInfoSize;
                            int vectorID = *(reinterpret_cast<int*>(vectorInfo));
                            vectorInfo += sizeof(int);

                            if (p_exWorkSpace->m_deduper.CheckAndSet(vectorID)) continue;

<<<<<<< HEAD
                             auto distance2leaf = p_index->ComputeDistance(p_queryResults.GetTarget(), vectorInfo);
=======
                            auto distance2leaf = p_index->ComputeDistance(p_queryResults.GetQuantizedTarget(), vectorInfo);
>>>>>>> 99ce4709
                            p_queryResults.AddPoint(vectorID, distance2leaf);
                            curCheck += 1;
                        }
                        listElements += listInfo->listEleCount;
#endif
                    }

#ifdef ASYNC_READ
                    while (unprocessed > 0)
                    {
                        DiskListRequest* request;
                        if (!(p_exWorkSpace->m_processIocp.Pop(request))) break;

                        --unprocessed;

                        if (request->m_success)
                        {
                            ListInfo* listInfo = (ListInfo*)(request->m_pListInfo);
                            char* buffer = request->m_buffer;

                            for (int i = 0; i < listInfo->listEleCount; ++i)
                            {
                                char* vectorInfo = buffer + listInfo->pageOffset + i * m_vectorInfoSize;
                                int vectorID = *(reinterpret_cast<int*>(vectorInfo));
                                vectorInfo += sizeof(int);

                                if (p_exWorkSpace->m_deduper.CheckAndSet(vectorID)) continue;

                                auto distance2leaf = p_index->ComputeDistance(p_queryResults.GetQuantizedTarget(), vectorInfo);
                                p_queryResults.AddPoint(vectorID, distance2leaf);
                                curCheck += 1;
                            }
                            listElements += listInfo->listEleCount;
                        }
                    }
#endif
                    p_stats.m_exCheck = curCheck;
                    p_stats.m_totalListElementsCount = listElements;
                    p_stats.m_diskIOCount = diskIO;
                    p_stats.m_diskAccessCount = diskRead;
<<<<<<< HEAD
                    
=======
                    p_stats.m_postingElementCount = postingElementCount;

>>>>>>> 99ce4709
                    p_queryResults.SortResult();
                }

            private:
                struct ListInfo
                {
                    int listEleCount = 0;

                    std::uint16_t listPageCount = 0;

                    std::uint64_t listOffset = 0;
                    
                    std::uint16_t pageOffset = 0;
                };

                struct IndexContext {
                    std::vector<ListInfo> m_listInfos;

                    std::shared_ptr<SPTAG::Helper::DiskPriorityIO> m_indexFile;

                    IndexContext(std::shared_ptr<SPTAG::Helper::DiskPriorityIO> indexFile) : m_indexFile(indexFile) {}
                };

            private:
                int LoadingHeadInfo(const std::string& p_file, int p_postingPageLimit, IndexContext& p_indexContext)
                {
                    auto ptr = SPTAG::f_createIO();
                    if (ptr == nullptr || !ptr->Initialize(p_file.c_str(), std::ios::binary | std::ios::in)) {
                        LOG(Helper::LogLevel::LL_Error, "Failed to open file: %s\n", p_file.c_str());
                        exit(1);
                    }

                    int m_listCount;
                    int m_totalDocumentCount;
                    int m_iDataDimension;
                    int m_listPageOffset;
                    auto& m_listInfos = p_indexContext.m_listInfos;

                    if (ptr->ReadBinary(sizeof(m_listCount), reinterpret_cast<char*>(&m_listCount)) != sizeof(m_listCount)) {
                        LOG(Helper::LogLevel::LL_Error, "Failed to read head info file!\n");
                        exit(1);
                    }
                    if (ptr->ReadBinary(sizeof(m_totalDocumentCount), reinterpret_cast<char*>(&m_totalDocumentCount)) != sizeof(m_totalDocumentCount)) {
                        LOG(Helper::LogLevel::LL_Error, "Failed to read head info file!\n");
                        exit(1);
                    }
                    if (ptr->ReadBinary(sizeof(m_iDataDimension), reinterpret_cast<char*>(&m_iDataDimension)) != sizeof(m_iDataDimension)) {
                        LOG(Helper::LogLevel::LL_Error, "Failed to read head info file!\n");
                        exit(1);
                    }
                    if (ptr->ReadBinary(sizeof(m_listPageOffset), reinterpret_cast<char*>(&m_listPageOffset)) != sizeof(m_listPageOffset)) {
                        LOG(Helper::LogLevel::LL_Error, "Failed to read head info file!\n");
                        exit(1);
                    }

                    if (m_vectorInfoSize == 0) m_vectorInfoSize = m_iDataDimension * sizeof(ValueType) + sizeof(int);
                    else if (m_vectorInfoSize != m_iDataDimension * sizeof(ValueType) + sizeof(int)) {
                        LOG(Helper::LogLevel::LL_Error, "Failed to read head info file! DataDimension and ValueType are not match!\n");
                        exit(1);
                    }

                    m_listInfos.resize(m_listCount);

                    size_t totalListElementCount = 0;

                    std::map<int, int> pageCountDist;

                    size_t biglistCount = 0;
                    size_t biglistElementCount = 0;
                    int pageNum;
                    for (int i = 0; i < m_listCount; ++i)
                    {
                        if (ptr->ReadBinary(sizeof(pageNum), reinterpret_cast<char*>(&(pageNum))) != sizeof(pageNum)) {
                            LOG(Helper::LogLevel::LL_Error, "Failed to read head info file!\n");
                            exit(1);
                        }
                        if (ptr->ReadBinary(sizeof(m_listInfos[i].pageOffset), reinterpret_cast<char*>(&(m_listInfos[i].pageOffset))) != sizeof(m_listInfos[i].pageOffset)) {
                            LOG(Helper::LogLevel::LL_Error, "Failed to read head info file!\n");
                            exit(1);
                        }
                        if (ptr->ReadBinary(sizeof(m_listInfos[i].listEleCount), reinterpret_cast<char*>(&(m_listInfos[i].listEleCount))) != sizeof(m_listInfos[i].listEleCount)) {
                            LOG(Helper::LogLevel::LL_Error, "Failed to read head info file!\n");
                            exit(1);
                        }
                        if (ptr->ReadBinary(sizeof(m_listInfos[i].listPageCount), reinterpret_cast<char*>(&(m_listInfos[i].listPageCount))) != sizeof(m_listInfos[i].listPageCount)) {
                            LOG(Helper::LogLevel::LL_Error, "Failed to read head info file!\n");
                            exit(1);
                        }

                        m_listInfos[i].listOffset = (static_cast<uint64_t>(m_listPageOffset + pageNum) << c_pageSizeEx);
                        m_listInfos[i].listEleCount = min(m_listInfos[i].listEleCount, (min(static_cast<int>(m_listInfos[i].listPageCount), p_postingPageLimit) << c_pageSizeEx) / m_vectorInfoSize);
                        m_listInfos[i].listPageCount = static_cast<std::uint16_t>(ceil((m_vectorInfoSize * m_listInfos[i].listEleCount + m_listInfos[i].pageOffset) * 1.0 / (1 << c_pageSizeEx)));
                        totalListElementCount += m_listInfos[i].listEleCount;
                        int pageCount = m_listInfos[i].listPageCount;

                        if (pageCount > 1)
                        {
                            ++biglistCount;
                            biglistElementCount += m_listInfos[i].listEleCount;
                        }

                        if (pageCountDist.count(pageCount) == 0)
                        {
                            pageCountDist[pageCount] = 1;
                        }
                        else
                        {
                            pageCountDist[pageCount] += 1;
                        }

                        if (pageCount > m_maxListPageCount) m_maxListPageCount = pageCount;
                    }

                    LOG(Helper::LogLevel::LL_Info,
                        "Finish reading header info, list count %d, total doc count %d, dimension %d, list page offset %d.\n",
                        m_listCount,
                        m_totalDocumentCount,
                        m_iDataDimension,
                        m_listPageOffset);


                    LOG(Helper::LogLevel::LL_Info,
                        "Big page (>4K): list count %zu, total element count %zu.\n",
                        biglistCount,
                        biglistElementCount);

                    LOG(Helper::LogLevel::LL_Info, "Total Element Count: %llu\n", totalListElementCount);

                    for (auto& ele : pageCountDist)
                    {
                        LOG(Helper::LogLevel::LL_Info, "Page Count Dist: %d %d\n", ele.first, ele.second);
                    }

                    return m_listCount;
                }


            private:

                std::string m_extraFullGraphFile;

                const static int c_pageSizeEx = 12;

                std::vector<IndexContext> m_indexContexts;

                int m_vectorInfoSize = 0;

                int m_totalListCount = 0;

                int m_listPerFile = 0;

                int m_maxListPageCount = 0;
            };
        }
    }
}<|MERGE_RESOLUTION|>--- conflicted
+++ resolved
@@ -120,7 +120,7 @@
                             if (p_exWorkSpace->m_deduper.CheckAndSet(vectorID)) continue;
                             if (truth.count(vectorID)) found[curPostingID].insert(vectorID);
 
-                            auto distance2leaf = p_index->ComputeDistance(p_queryResults.GetTarget(), vectorInfo);
+                            auto distance2leaf = p_index->ComputeDistance(p_queryResults.GetQuantizedTarget(), vectorInfo);
                             p_queryResults.AddPoint(vectorID, distance2leaf);
                         }
 #endif
@@ -149,7 +149,7 @@
                                 int curPostingID = p_exWorkSpace->m_postingIDs[request - p_exWorkSpace->m_diskRequests.data()];
                                 if (truth.count(vectorID)) found[curPostingID].insert(vectorID);
 
-                                auto distance2leaf = p_index->ComputeDistance(p_queryResults.GetTarget(), vectorInfo);
+                                auto distance2leaf = p_index->ComputeDistance(p_queryResults.GetQuantizedTarget(), vectorInfo);
                                 p_queryResults.AddPoint(vectorID, distance2leaf);
                             }
                         }
@@ -171,12 +171,7 @@
                     std::atomic<int> listElements(0);
                     std::atomic<int> diskIO(0);
                     std::atomic<int> diskRead(0);
-<<<<<<< HEAD
-                    
-=======
-                    std::atomic<int> postingElementCount(0);
                     int curCheck = 0;
->>>>>>> 99ce4709
                     bool oneContext = (m_indexContexts.size() == 1);
                     for (uint32_t pi = 0; pi < postingListCount; ++pi)
                     {
@@ -198,7 +193,6 @@
                             continue;
                         }
 
-                        postingElementCount += listInfo->listEleCount;
                         diskRead += listInfo->listPageCount;
                         diskIO += 1;
 
@@ -239,11 +233,7 @@
 
                             if (p_exWorkSpace->m_deduper.CheckAndSet(vectorID)) continue;
 
-<<<<<<< HEAD
-                             auto distance2leaf = p_index->ComputeDistance(p_queryResults.GetTarget(), vectorInfo);
-=======
                             auto distance2leaf = p_index->ComputeDistance(p_queryResults.GetQuantizedTarget(), vectorInfo);
->>>>>>> 99ce4709
                             p_queryResults.AddPoint(vectorID, distance2leaf);
                             curCheck += 1;
                         }
@@ -284,12 +274,7 @@
                     p_stats.m_totalListElementsCount = listElements;
                     p_stats.m_diskIOCount = diskIO;
                     p_stats.m_diskAccessCount = diskRead;
-<<<<<<< HEAD
-                    
-=======
-                    p_stats.m_postingElementCount = postingElementCount;
-
->>>>>>> 99ce4709
+
                     p_queryResults.SortResult();
                 }
 
